[submodule "external/toml-test"]
	path = external/toml-test
<<<<<<< HEAD
	url = git@github.com:BurntSushi/toml-test.git
[submodule "external/toml-spec-tests"]
	path = external/toml-spec-tests
	url = git@github.com:iarna/toml-spec-tests.git
[submodule "external/dox"]
	path = external/dox
	url = git@github.com:marzer/dox.git
[submodule "external/Catch2"]
	path = external/Catch2
	url = git@github.com:catchorg/Catch2.git
	branch = v2.x
[submodule "external/tloptional"]
	path = external/tloptional
	url = git@github.com:TartanLlama/optional.git
[submodule "external/json"]
	path = external/json
	url = git@github.com:nlohmann/json.git
=======
	url = https://github.com/BurntSushi/toml-test.git
	shallow = true
[submodule "external/toml-spec-tests"]
	path = external/toml-spec-tests
	url = https://github.com/iarna/toml-spec-tests.git
	shallow = true
[submodule "external/tloptional"]
	path = external/tloptional
	url = https://github.com/TartanLlama/optional.git
	shallow = true
[submodule "external/json"]
	path = external/json
	url = https://github.com/nlohmann/json.git
	shallow = true
[submodule "external/Catch2"]
	path = external/Catch2
	url = https://github.com/catchorg/Catch2.git
	branch = v2.x
	shallow = true
>>>>>>> 85c5128f
<|MERGE_RESOLUTION|>--- conflicted
+++ resolved
@@ -1,41 +1,21 @@
 [submodule "external/toml-test"]
 	path = external/toml-test
-<<<<<<< HEAD
 	url = git@github.com:BurntSushi/toml-test.git
+	shallow = true
 [submodule "external/toml-spec-tests"]
 	path = external/toml-spec-tests
 	url = git@github.com:iarna/toml-spec-tests.git
-[submodule "external/dox"]
-	path = external/dox
-	url = git@github.com:marzer/dox.git
-[submodule "external/Catch2"]
-	path = external/Catch2
-	url = git@github.com:catchorg/Catch2.git
-	branch = v2.x
+	shallow = true
 [submodule "external/tloptional"]
 	path = external/tloptional
 	url = git@github.com:TartanLlama/optional.git
+	shallow = true
 [submodule "external/json"]
 	path = external/json
 	url = git@github.com:nlohmann/json.git
-=======
-	url = https://github.com/BurntSushi/toml-test.git
-	shallow = true
-[submodule "external/toml-spec-tests"]
-	path = external/toml-spec-tests
-	url = https://github.com/iarna/toml-spec-tests.git
-	shallow = true
-[submodule "external/tloptional"]
-	path = external/tloptional
-	url = https://github.com/TartanLlama/optional.git
-	shallow = true
-[submodule "external/json"]
-	path = external/json
-	url = https://github.com/nlohmann/json.git
 	shallow = true
 [submodule "external/Catch2"]
 	path = external/Catch2
 	url = https://github.com/catchorg/Catch2.git
 	branch = v2.x
-	shallow = true
->>>>>>> 85c5128f
+	shallow = true