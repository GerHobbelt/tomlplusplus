--- conflicted
+++ resolved
@@ -9,12 +9,8 @@
 	url = git@github.com:marzer/dox.git
 [submodule "external/Catch2"]
 	path = external/Catch2
-<<<<<<< HEAD
 	url = git@github.com:catchorg/Catch2.git
-=======
-	url = https://github.com/catchorg/Catch2.git
 	branch = v2.x
->>>>>>> 31cf6efb
 [submodule "external/tloptional"]
 	path = external/tloptional
 	url = git@github.com:TartanLlama/optional.git
