// This file is a part of toml++ and is subject to the the terms of the MIT license.
// Copyright (c) Mark Gillard <mark.gillard@outlook.com.au>
// See https://github.com/marzer/tomlplusplus/blob/master/LICENSE for the full license text.
// SPDX-License-Identifier: MIT

// This example demonstrates the use of some more advanced features to generate a tree of random TOML data.

#include "examples.h"
#include <toml++/toml.h>

using namespace std::string_view_literals;

namespace
{
	namespace random
	{
		inline constexpr std::string_view words[] = {
			"acceptable"sv, "contain"sv,	  "ghost"sv,		 "mark"sv,		  "respect"sv,		 "taboo"sv,
			"actually"sv,	"cream"sv,		  "gleaming"sv,		 "meaty"sv,		  "rest"sv,			 "tacky"sv,
			"addition"sv,	"creature"sv,	  "glorious"sv,		 "memory"sv,	  "rice"sv,			 "tank"sv,
			"adhesive"sv,	"crime"sv,		  "gold"sv,			 "messy"sv,		  "rich"sv,			 "tent"sv,
			"adorable"sv,	"cross"sv,		  "grandfather"sv,	 "miss"sv,		  "righteous"sv,	 "terrible"sv,
			"advise"sv,		"crowded"sv,	  "gusty"sv,		 "modern"sv,	  "room"sv,			 "threatening"sv,
			"afraid"sv,		"crown"sv,		  "haircut"sv,		 "morning"sv,	  "rotten"sv,		 "three"sv,
			"ancient"sv,	"cure"sv,		  "hard-to-find"sv,	 "naughty"sv,	  "royal"sv,		 "ticket"sv,
			"anxious"sv,	"curious"sv,	  "harm"sv,			 "neck"sv,		  "run"sv,			 "title"sv,
			"aromatic"sv,	"curtain"sv,	  "heavy"sv,		 "night"sv,		  "satisfy"sv,		 "torpid"sv,
			"attempt"sv,	"cycle"sv,		  "helpless"sv,		 "nondescript"sv, "scary"sv,		 "train"sv,
			"babies"sv,		"deadpan"sv,	  "high-pitched"sv,	 "overjoyed"sv,	  "scatter"sv,		 "umbrella"sv,
			"bake"sv,		"decisive"sv,	  "hilarious"sv,	 "page"sv,		  "scene"sv,		 "unadvised"sv,
			"ball"sv,		"deeply"sv,		  "history"sv,		 "partner"sv,	  "scintillating"sv, "unbecoming"sv,
			"bat"sv,		"delightful"sv,	  "hook"sv,			 "party"sv,		  "self"sv,			 "unbiased"sv,
			"behave"sv,		"deserted"sv,	  "ignore"sv,		 "pause"sv,		  "selfish"sv,		 "unite"sv,
			"best"sv,		"draconian"sv,	  "imperfect"sv,	 "pear"sv,		  "silky"sv,		 "uptight"sv,
			"birds"sv,		"dreary"sv,		  "impossible"sv,	 "picture"sv,	  "sisters"sv,		 "used"sv,
			"blind"sv,		"dull"sv,		  "incandescent"sv,	 "place"sv,		  "ski"sv,			 "vengeful"sv,
			"blood"sv,		"enthusiastic"sv, "influence"sv,	 "playground"sv,  "skip"sv,			 "versed"sv,
			"blue-eyed"sv,	"equable"sv,	  "innocent"sv,		 "popcorn"sv,	  "snow"sv,			 "vessel"sv,
			"boiling"sv,	"excuse"sv,		  "insidious"sv,	 "prefer"sv,	  "soap"sv,			 "view"sv,
			"bore"sv,		"experience"sv,	  "itch"sv,			 "productive"sv,  "spare"sv,		 "voyage"sv,
			"borrow"sv,		"fabulous"sv,	  "jail"sv,			 "profuse"sv,	  "spicy"sv,		 "wall"sv,
			"broken"sv,		"familiar"sv,	  "kindhearted"sv,	 "protective"sv,  "spiritual"sv,	 "want"sv,
			"capable"sv,	"finger"sv,		  "lackadaisical"sv, "pumped"sv,	  "sprout"sv,		 "weary"sv,
			"charming"sv,	"finicky"sv,	  "laughable"sv,	 "rabbit"sv,	  "squirrel"sv,		 "week"sv,
			"cheerful"sv,	"fix"sv,		  "leather"sv,		 "rapid"sv,		  "stale"sv,		 "whip"sv,
			"chubby"sv,		"flagrant"sv,	  "legal"sv,		 "regret"sv,	  "step"sv,			 "wilderness"sv,
			"clean"sv,		"flat"sv,		  "lewd"sv,			 "reject"sv,	  "stingy"sv,		 "wistful"sv,
			"close"sv,		"flimsy"sv,		  "license"sv,		 "rejoice"sv,	  "string"sv,		 "worried"sv,
			"cobweb"sv,		"fuel"sv,		  "light"sv,		 "relation"sv,	  "sulky"sv,		 "wretched"sv,
			"complex"sv,	"furtive"sv,	  "march"sv,		 "remarkable"sv,  "surprise"sv,		 "zealous"sv,
			"consist"sv,	"geese"sv
		};

		[[nodiscard]] static bool boolean() noexcept
		{
			return std::rand() % 2 == 0;
		}

		template <typename T>
		[[nodiscard]] static T integer(T excl_max) noexcept
		{
			return static_cast<T>(static_cast<T>(std::rand()) % excl_max);
		}

		template <typename T>
		[[nodiscard]] static T integer(T incl_min, T excl_max) noexcept
		{
			return static_cast<T>(incl_min + integer(excl_max - incl_min));
		}

		[[nodiscard]] static bool chance(float val) noexcept
		{
			val = (val < 0.0f ? 0.0f : (val > 1.0f ? 1.0f : val)) * 1000.0f;
			return static_cast<float>(integer(0, 1000)) <= val;
		}

		[[nodiscard]] static toml::date date() noexcept
		{
			return toml::date{ integer(1900, 2021), //
							   integer(1, 13),
							   integer(1, 29) };
		}

		[[nodiscard]] static toml::time time() noexcept
		{
			return toml::time{ integer(24), //
							   integer(60),
							   integer(60),
							   boolean() ? integer(1000000000u) : 0u };
		}

		[[nodiscard]] static toml::time_offset time_offset() noexcept
		{
			return toml::time_offset{ integer(-11, 12), integer(-45, +46) };
		}

		[[nodiscard]] static toml::date_time date_time() noexcept
		{
			return boolean() ? toml::date_time{ date(), time() } //
							 : toml::date_time{ date(), time(), time_offset() };
		}

		[[nodiscard]] static std::string_view word() noexcept
		{
			return words[integer(std::size(words))];
		}

		[[nodiscard]] static std::string string(size_t word_count, char sep = ' ')
		{
			std::string val;
			while (word_count-- > 0u)
			{
				if (!val.empty())
					val += sep;
				val.append(word());
			}
			return val;
		}

		[[nodiscard]] static std::string key()
		{
			return random::string(random::integer(1u, 4u), '-');
		}

	}

	template <typename T>
	static auto add_to(toml::table& tbl, T&& val) -> toml::inserted_type_of<T&&>&
	{
		while (true)
		{
			auto key = random::key();
			auto it	 = std::as_const(tbl).lower_bound(key);
			if (it == tbl.cend() || it->first != key)
			{
				return *tbl.emplace_hint(it, std::move(key), static_cast<T&&>(val))
							->second.template as<toml::inserted_type_of<T&&>>();
			}
		}
	}

	template <typename T>
	static auto add_to(toml::array& arr, T&& val) -> toml::inserted_type_of<T&&>&
	{
		return arr.emplace_back(static_cast<T&&>(val));
	}

	template <typename Container>
	static void add_value_to(Container& container)
	{
		static_assert(toml::is_container<Container>);

		switch (random::integer(7))
		{
			case 0: add_to(container, random::string(random::integer(8u))); break;
			case 1: add_to(container, random::integer(1000)); break;
			case 2: add_to(container, random::integer(10001) / 10000.0); break;
			case 3: add_to(container, random::boolean()); break;
			case 4: add_to(container, random::date()); break;
			case 5: add_to(container, random::time()); break;
			case 6: add_to(container, random::date_time()); break;
			default: break;
		}
	}

<<<<<<< HEAD


#if defined(BUILD_MONOLITHIC)
#define main(cnt, arr)      toml_example_generator_main(cnt, arr)
#endif

int main(int argc, const char** argv)
{
	int node_budget{};
	for (int i = 1; i < argc; i++)
=======
	static constexpr int max_inline_nesting		   = 2;
	static constexpr int default_max_inline_values = 4;

	template <typename Container>
	static void populate_inline_container(Container& container,
										  int& budget,
										  int inline_nesting = 0,
										  int max_values	 = default_max_inline_values)
>>>>>>> 39b80f6c
	{
		static_assert(toml::is_container<Container>);

		auto values = random::integer(max_values);
		while (budget && values)
		{
			// inline array/table
			if (inline_nesting < max_inline_nesting && random::chance(0.25f))
			{
				// array
				if (random::boolean())
				{
					auto& arr = add_to(container, toml::array{});
					populate_inline_container(arr, budget, inline_nesting + 1, default_max_inline_values);
				}

				// table
				else
				{
					auto& tbl = add_to(container, toml::table{});
					tbl.is_inline(true);
					populate_inline_container(tbl, budget, inline_nesting + 1, default_max_inline_values);
				}
			}

			// regular value
			else
			{
				add_value_to(container);
				budget--;
			}

			values--;
		}
	}

	static constexpr int max_top_level_nesting		  = 5;
	static constexpr int max_array_of_tables_children = 4;
	static constexpr int max_table_children			  = 4;

	static void populate_table(toml::table& tbl, int& budget, int nesting = 0)
	{
		assert(!tbl.is_inline());

		// do simple values + inline tables/arrays first
		populate_inline_container(tbl, budget, 0, 10);

		// add a nested array-of-tables
		if (budget && nesting < max_top_level_nesting && random::chance(0.33f))
		{
			auto& arr = add_to(tbl, toml::array{});
			// note we don't subtract from the budget for the outer array;
			// it's "invisible" from a topological perspective when reading the output TOML

			auto children = random::integer(1, max_array_of_tables_children);
			while (budget && children)
			{
				auto& sub_tbl = add_to(arr, toml::table{});
				budget--;
				children--;

				populate_table(sub_tbl, budget, nesting + 1);
			}
		}

		// add nested tables
		if (budget && nesting < max_top_level_nesting && random::chance(0.33f))
		{
			auto children = random::integer(1, max_table_children);
			while (budget && children)
			{
				auto& sub_tbl = add_to(tbl, toml::table{});
				budget--;
				children--;

				populate_table(sub_tbl, budget, nesting + 1);
			}
		}
	}
}

int main(int argc, char** argv)
{
	int budget{};
	bool comments = true;
	for (int i = 1; i < argc; i++)
	{
		const auto arg = std::string_view{ argv[i] };
		if (arg == "--nocomments"sv)
			comments = false;
		else
		{
			std::istringstream ss{ std::string(arg) };
			int num;
			if ((ss >> num))
				budget += num;
			else
			{
				std::cerr << "Unknown argument '"sv << arg << "'\n";
				return 1;
			}
		}
	}
	if (budget <= 0)
		budget = 100;

	toml::table root;
	while (budget > 0)
		populate_table(root, budget);

	if (comments)
	{
		std::stringstream src;
		src << root;

		std::string line;
		std::ostringstream dest;
		while (std::getline(src, line))
		{
			if (line.empty())
			{
				// occasionally dump a paragraph comment at the top-level of the document
				if (random::chance(0.20f))
				{
					auto lines = random::integer(1, 8);
					while (lines--)
						dest << "\n# "sv << random::string(random::integer(4u, 8u));
					dest << "\n"sv;
				}
			}
			else
			{
				dest << line;

				// occasionally add short comments at end of non-blank lines
				if (random::chance(0.30f))
					dest << " # "sv << random::string(random::integer(1u, 3u));
			}

			dest << "\n"sv;
		}
		std::cout << dest.str();
	}
	else
	{
		std::cout << root << "\n";
	}
	return 0;
}<|MERGE_RESOLUTION|>--- conflicted
+++ resolved
@@ -163,18 +163,6 @@
 		}
 	}
 
-<<<<<<< HEAD
-
-
-#if defined(BUILD_MONOLITHIC)
-#define main(cnt, arr)      toml_example_generator_main(cnt, arr)
-#endif
-
-int main(int argc, const char** argv)
-{
-	int node_budget{};
-	for (int i = 1; i < argc; i++)
-=======
 	static constexpr int max_inline_nesting		   = 2;
 	static constexpr int default_max_inline_values = 4;
 
@@ -183,7 +171,6 @@
 										  int& budget,
 										  int inline_nesting = 0,
 										  int max_values	 = default_max_inline_values)
->>>>>>> 39b80f6c
 	{
 		static_assert(toml::is_container<Container>);
 
@@ -265,7 +252,13 @@
 	}
 }
 
-int main(int argc, char** argv)
+
+
+#if defined(BUILD_MONOLITHIC)
+#define main(cnt, arr)      toml_example_generator_main(cnt, arr)
+#endif
+
+int main(int argc, const char** argv)
 {
 	int budget{};
 	bool comments = true;
